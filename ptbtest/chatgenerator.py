--- conflicted
+++ resolved
@@ -41,11 +41,7 @@
 
     def get_chat(self,
                  cid: Optional[int] = None,
-<<<<<<< HEAD
-                 chat_type: Union[ChatType, str] = ChatType.PRIVATE,
-=======
                  chat_type: Optional[Union[ChatType, str]] = None,
->>>>>>> 8ecd7947
                  title: Optional[str] = None,
                  username: Optional[str] = None,
                  user: Optional[User] = None,
@@ -62,11 +58,7 @@
 
         Args:
             cid (Optional[int]): ID of the returned chat.
-<<<<<<< HEAD
-            chat_type (Union[ChatType, str]): Type of the chat can be either
-=======
             chat_type (Optional[Union[ChatType, str]]): Type of the chat can be either
->>>>>>> 8ecd7947
                 telegram.constants.ChatType or the string literal ("private", "group", "supergroup", "channel").
             title (Optional[str]): Title  for the group/supergroup/channel.
             username (Optional[str]): Username for the private/supergroup/channel.
@@ -78,16 +70,6 @@
             telegram.Chat: A telegram Chat object.
         """
         if cid:
-<<<<<<< HEAD
-            if cid < 0 and chat_type not in (ChatType.GROUP, ChatType.SUPERGROUP):
-                raise ValueError("Only groups and supergroups can have the negative 'cid'")
-            elif cid > 0 and chat_type not in (ChatType.PRIVATE, ChatType.CHANNEL):
-                raise ValueError("Only private chats and channels can have the positive 'cid'")
-
-        if is_forum and chat_type not in (ChatType.GROUP, ChatType.SUPERGROUP):
-            raise ValueError("'is_forum' can be True for groups and supergroups only")
-
-=======
             if chat_type:
                 if cid < 0 and chat_type not in (ChatType.GROUP, ChatType.SUPERGROUP):
                     raise ValueError("Only groups and supergroups can have the negative 'cid'")
@@ -103,7 +85,6 @@
         if is_forum and chat_type not in (ChatType.GROUP, ChatType.SUPERGROUP):
             raise ValueError("'is_forum' can be True for groups and supergroups only")
 
->>>>>>> 8ecd7947
         if user or chat_type == ChatType.PRIVATE:
             if user and not isinstance(user, User):
                 raise TypeError("user must be a telegram.User instance")
