--- conflicted
+++ resolved
@@ -22,11 +22,7 @@
 """
 import re
 from collections.abc import Sequence
-<<<<<<< HEAD
-from typing import Any
-=======
-from typing import Tuple, Any, Literal
->>>>>>> 95888bdb
+from typing import Any, Literal
 from urllib.parse import urlparse
 
 from telegram import MessageEntity, TelegramObject
