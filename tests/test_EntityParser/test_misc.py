from ptbtest.entityparser import (get_utf_16_length,
                                  get_item,
                                  check_and_normalize_url)


def test_get_utf_16_length():
    assert get_utf_16_length("a") == 1  # ASCII
    assert get_utf_16_length("hello") == 5  # Multiple ASCII symbols
    assert get_utf_16_length("€") == 1  # Euro (part of the BPM)
    assert get_utf_16_length("𐍈") == 2  # UTF-16 surrogate pair
    assert get_utf_16_length("👨‍👩‍👧‍👦") == 11 # Emoji with ZWJ (Zero Width Joiner)
    assert get_utf_16_length("") == 0  # Empty string
    assert get_utf_16_length("👀🔥") == 4  # Two emojis (each has 2 UTF-16 units)


<<<<<<< HEAD
class TestMessagesWithoutEntities:
    ep = EntityParser()
    def test_one_line(self):
        text = "A string without any entity"
        resp = self.ep.parse_markdown(text)
        assert resp == ('A string without any entity', ())

    def test_multiline(self):
        text = "A multi\nline string without\n any entity"
        resp = self.ep.parse_markdown(text)
        assert resp == ('A multi\nline string without\n any entity', ())

    def test_escaped_symbols(self):
        text = ("A multi\nline string without\n any entity\n"
                r"but with escaped \[ entity's \` symbols \* in it\_")
        resp = self.ep.parse_markdown(text)
        assert resp == ("A multi\nline string without\n any entity\nbut with escaped [ entity's ` symbols * in it_", ())

    @pytest.mark.parametrize("in_str, result", (
            ("    A string with a whitespace at the beginning.", "A string with a whitespace at the beginning."),
            ("A string with a whitespace at the end.    ", "A string with a whitespace at the end."),
            ("    Leading and trailing whitespaces   ", "Leading and trailing whitespaces"),
            ("   multiline string        \n    where each line has     \n    leading and trailing whitespaces      ",
                "multiline string        \n    where each line has     \n    leading and trailing whitespaces"),
    ))
    def test_whitespace(self, in_str, result):
        resp = self.ep.parse_markdown(in_str)
        assert resp == (result, ())


=======
>>>>>>> 95888bdb
class TestGetItem:
    seq = [10, 20, 40, 50, 60]

    def test_good_positive_indexes(self):
        assert get_item(self.seq, 0) == 10
        assert get_item(self.seq, 2) == 40
        assert get_item(self.seq, 4) == 60

    def test_good_negative_indexes(self):
        assert get_item(self.seq, -1) == 60
        assert get_item(self.seq, -3) == 40
        assert get_item(self.seq, -5) == 10

    def test_positive_indexes_out_of_range(self):
        assert get_item(self.seq, 5) is None
        assert get_item(self.seq, 10, "default") == "default"
        assert get_item(self.seq, 6, 0) == 0

    def test_negative_indexes_out_of_range(self):
        assert get_item(self.seq, -6) is None
        assert get_item(self.seq, -10, "default") == "default"
        assert get_item(self.seq, -8, 0) == 0

    def test_empty_sequence(self):
        assert get_item([], 0) is None
        assert get_item([], 3, "empty") == "empty"


class TestCheckAndNormalizeUrl:

    def test_empty_string(self):
        assert not check_and_normalize_url("")

    def test_leading_and_trailing_whitespaces(self):
        assert not check_and_normalize_url(" http://example.com")
        assert not check_and_normalize_url("http://example.com ")
        assert not check_and_normalize_url(" http://example.com ")

    def test_valid_protocols(self):
        assert check_and_normalize_url("http://example.com") == "http://example.com/"
        assert check_and_normalize_url("https://example.com/") == "https://example.com/"
        assert check_and_normalize_url("ton://example.com") == "ton://example.com/"
        assert check_and_normalize_url("tg://example.com") == "tg://example.com/"
        assert check_and_normalize_url("tonsite://example.com") == "tonsite://example.com/"

    def test_no_protocol(self):    # No protocol
        assert check_and_normalize_url("example.com") == "http://example.com/"

    def test_wrong_protocol(self):
        assert not check_and_normalize_url("ftp://example.com")
        assert not check_and_normalize_url("htts://example.com")
        assert not check_and_normalize_url("ws://example.com")

    def test_trailing_slash(self):
        assert check_and_normalize_url("http://example.com") == "http://example.com/"
        assert check_and_normalize_url("http://example.com/") == "http://example.com/"
        assert check_and_normalize_url("http://example.com/path") == "http://example.com/path"
        assert check_and_normalize_url("http://example.com/path/") == "http://example.com/path/"<|MERGE_RESOLUTION|>--- conflicted
+++ resolved
@@ -13,39 +13,6 @@
     assert get_utf_16_length("👀🔥") == 4  # Two emojis (each has 2 UTF-16 units)
 
 
-<<<<<<< HEAD
-class TestMessagesWithoutEntities:
-    ep = EntityParser()
-    def test_one_line(self):
-        text = "A string without any entity"
-        resp = self.ep.parse_markdown(text)
-        assert resp == ('A string without any entity', ())
-
-    def test_multiline(self):
-        text = "A multi\nline string without\n any entity"
-        resp = self.ep.parse_markdown(text)
-        assert resp == ('A multi\nline string without\n any entity', ())
-
-    def test_escaped_symbols(self):
-        text = ("A multi\nline string without\n any entity\n"
-                r"but with escaped \[ entity's \` symbols \* in it\_")
-        resp = self.ep.parse_markdown(text)
-        assert resp == ("A multi\nline string without\n any entity\nbut with escaped [ entity's ` symbols * in it_", ())
-
-    @pytest.mark.parametrize("in_str, result", (
-            ("    A string with a whitespace at the beginning.", "A string with a whitespace at the beginning."),
-            ("A string with a whitespace at the end.    ", "A string with a whitespace at the end."),
-            ("    Leading and trailing whitespaces   ", "Leading and trailing whitespaces"),
-            ("   multiline string        \n    where each line has     \n    leading and trailing whitespaces      ",
-                "multiline string        \n    where each line has     \n    leading and trailing whitespaces"),
-    ))
-    def test_whitespace(self, in_str, result):
-        resp = self.ep.parse_markdown(in_str)
-        assert resp == (result, ())
-
-
-=======
->>>>>>> 95888bdb
 class TestGetItem:
     seq = [10, 20, 40, 50, 60]
 
