--- conflicted
+++ resolved
@@ -44,16 +44,8 @@
         assert c.username == c.first_name + c.last_name
 
     def test_negative_cid_only(self, mock_chat):
-<<<<<<< HEAD
-
-        with pytest.raises(ValueError) as exc:
-            mock_chat.get_chat(cid=-1)
-
-        assert "Only groups and supergroups can have the negative 'cid'" == str(exc.value)
-=======
         c = mock_chat.get_chat(cid=-1)
         assert c.type == ChatType.GROUP
->>>>>>> 8ecd7947
 
     def test_zero_cid(self, mock_chat):
         c = mock_chat.get_chat(cid=0)
@@ -62,19 +54,6 @@
         assert c.type == "private"
         assert c.username == c.first_name + c.last_name
 
-<<<<<<< HEAD
-    @pytest.mark.parametrize(["type"], [(ChatType.PRIVATE,), (ChatType.CHANNEL,)])
-    def test_negative_cid_with_channel_and_private(self, mock_chat, type):
-        with pytest.raises(ValueError) as exc:
-            mock_chat.get_chat(cid=-1)
-
-        assert "Only groups and supergroups can have the negative 'cid'" == str(exc.value)
-
-    @pytest.mark.parametrize(["type"], [(ChatType.GROUP,), (ChatType.SUPERGROUP,)])
-    def test_positive_cid_with_group_and_supergroup(self, mock_chat, type):
-        with pytest.raises(ValueError) as exc:
-            mock_chat.get_chat(cid=1, chat_type=type)
-=======
     @pytest.mark.parametrize(["chat_type"], [(ChatType.PRIVATE,), (ChatType.CHANNEL,)])
     def test_negative_cid_with_channel_and_private(self, mock_chat, chat_type):
         with pytest.raises(ValueError) as exc:
@@ -86,7 +65,6 @@
     def test_positive_cid_with_group_and_supergroup(self, mock_chat, chat_type):
         with pytest.raises(ValueError) as exc:
             mock_chat.get_chat(cid=1, chat_type=chat_type)
->>>>>>> 8ecd7947
 
         assert "Only private chats and channels can have the positive 'cid'" == str(exc.value)
 
@@ -97,8 +75,6 @@
         c = mock_chat.get_chat(chat_type="supergroup", cid=-1)
         assert c.type == "supergroup"
 
-<<<<<<< HEAD
-=======
     @pytest.mark.parametrize(["chat_type"],
                              [
                                  (ChatType.GROUP,),
@@ -120,7 +96,6 @@
         c = mock_chat.get_chat(chat_type=chat_type)
         assert c.id > 0
 
->>>>>>> 8ecd7947
     def test_private_from_user(self):
         u = UserGenerator().get_user()
         c = ChatGenerator().get_chat(user=u)
@@ -225,16 +200,9 @@
         ch = mock_chat.get_chat(chat_type="group", is_forum=False)
         assert ch.is_forum is False
 
-<<<<<<< HEAD
-    @pytest.mark.parametrize(["type"], [(ChatType.PRIVATE,), (ChatType.CHANNEL,)])
-    def test_topics_enabled_for_private_and_channel(self, mock_chat, type):
-        with pytest.raises(ValueError) as exc:
-            mock_chat.get_chat(cid=1, chat_type=type, is_forum=True)
-=======
     @pytest.mark.parametrize(["chat_type"], [(ChatType.PRIVATE,), (ChatType.CHANNEL,)])
     def test_topics_enabled_for_private_and_channel(self, mock_chat, chat_type):
         with pytest.raises(ValueError) as exc:
             mock_chat.get_chat(cid=1, chat_type=chat_type, is_forum=True)
->>>>>>> 8ecd7947
 
         assert "'is_forum' can be True for groups and supergroups only" == str(exc.value)