--- conflicted
+++ resolved
@@ -60,22 +60,14 @@
         exc_msg = re.escape("Only groups and supergroups can have the negative 'cid'")
 
         with pytest.raises(ValueError, match=exc_msg):
-<<<<<<< HEAD
-            mock_chat.get_chat(cid=-1, chat_type=chat_type)
-=======
             mock_chat.get_chat(cid=-1, type=chat_type)
->>>>>>> 15b191a9
 
     @pytest.mark.parametrize(["chat_type"], [(ChatType.GROUP,), (ChatType.SUPERGROUP,)])
     def test_positive_cid_with_group_and_supergroup(self, mock_chat, chat_type):
         exc_msg = re.escape("Only private chats and channels can have the positive 'cid'")
 
         with pytest.raises(ValueError, match=exc_msg):
-<<<<<<< HEAD
-            mock_chat.get_chat(cid=1, chat_type=chat_type)
-=======
             mock_chat.get_chat(cid=1, type=chat_type)
->>>>>>> 15b191a9
 
     def test_with_cid_not_private(self, mock_chat):
         c = mock_chat.get_chat(type="group", cid=-1)
@@ -136,11 +128,7 @@
         assert chat.type == ChatType.PRIVATE
 
     def test_private_no_username(self):
-<<<<<<< HEAD
-        c = ChatGenerator().get_chat(chat_type="private")
-=======
         c = ChatGenerator().get_chat(type="private")
->>>>>>> 15b191a9
 
         assert c.id > 0
         assert c.username == c.first_name + c.last_name
@@ -228,8 +216,4 @@
     def test_topics_enabled_for_private_and_channel(self, mock_chat, chat_type):
         exc_msg = re.escape("'is_forum' can be True for groups and supergroups only")
         with pytest.raises(ValueError, match=exc_msg):
-<<<<<<< HEAD
-            mock_chat.get_chat(cid=1, chat_type=chat_type, is_forum=True)
-=======
-            mock_chat.get_chat(cid=1, type=chat_type, is_forum=True)
->>>>>>> 15b191a9
+            mock_chat.get_chat(cid=1, type=chat_type, is_forum=True)